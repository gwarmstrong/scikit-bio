--- conflicted
+++ resolved
@@ -150,11 +150,7 @@
 
 def _format_fasta_like_records(generator, id_whitespace_replacement,
                                description_newline_replacement, require_qual,
-<<<<<<< HEAD
-                               **kwargs):
-=======
                                lowercase=None):
->>>>>>> e0f3e54a
     if ((id_whitespace_replacement is not None and
          '\n' in id_whitespace_replacement) or
         (description_newline_replacement is not None and
@@ -201,15 +197,9 @@
         if 'quality' in seq.positional_metadata:
             qual = seq.positional_metadata['quality'].values
 
-<<<<<<< HEAD
-        if 'lowercase' in kwargs:
-            if hasattr(seq, 'lowercase'):
-                seq_str = seq.lowercase(kwargs['lowercase'])
-=======
         if lowercase is not None:
             if hasattr(seq, 'lowercase'):
                 seq_str = seq.lowercase(lowercase)
->>>>>>> e0f3e54a
             else:
                 raise AttributeError("lowercase specified but class %s does "
                                      "not support lowercase functionality" %
