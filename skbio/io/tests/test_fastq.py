# ----------------------------------------------------------------------------
# Copyright (c) 2013--, scikit-bio development team.
#
# Distributed under the terms of the Modified BSD License.
#
# The full license is in the file COPYING.txt, distributed with this software.
# ----------------------------------------------------------------------------

from __future__ import absolute_import, division, print_function
from future.builtins import zip
from six import StringIO

import unittest
import warnings

from skbio import (read, write, Sequence,
                   DNA, RNA, Protein,
                   SequenceCollection, Alignment)
from skbio.io import FASTQFormatError
from skbio.io.fastq import (
    _fastq_sniffer, _fastq_to_generator, _fastq_to_sequence_collection,
    _fastq_to_alignment, _generator_to_fastq, _sequence_collection_to_fastq,
    _alignment_to_fastq)

from skbio.util import get_data_path

# Note: the example FASTQ files with file extension .fastq are taken from the
# following open-access publication's supplementary data:
#
# P.J.A. Cock, C.J. Fields, N. Goto, M.L. Heuer and P.M. Rice (2009). The
# Sanger FASTQ file format for sequences with quality scores, and the
# Solexa/Illumina FASTQ variants.
#
# See licenses/fastq-example-files-readme.txt for the original README that
# accompanied these files, which includes the terms of use and detailed
# description of the files.
#
# The example files bearing the original filenames have not been modified from
# their original form.


def _drop_kwargs(kwargs, *args):
    for arg in args:
        if arg in kwargs:
            kwargs.pop(arg)


class TestSniffer(unittest.TestCase):
    def setUp(self):
        self.positives = [get_data_path(e) for e in [
            'fastq_multi_seq_sanger',
            'fastq_multi_blank_between_records',
            'fastq_multi_ws_lines_between_records',
            'fastq_multi_blank_end_of_file',
            'fastq_multi_ws_lines_end_of_file',
            'fastq_multi_whitespace_stripping',
            'fastq_blank_lines',
            'fastq_whitespace_only_lines',
            'fastq_single_seq_illumina1.3',
            'fastq_wrapping_as_illumina_no_description',
            'fastq_wrapping_as_sanger_no_description',
            'fastq_wrapping_original_sanger_no_description',
            'fastq_writer_illumina1.3_defaults',
            'fastq_writer_sanger_defaults',
            'fastq_writer_sanger_non_defaults',
            'fastq_5_blanks_start_of_file',
            'fastq_5_ws_lines_start_of_file',
            'illumina_full_range_as_illumina.fastq',
            'illumina_full_range_as_sanger.fastq',
            'illumina_full_range_original_illumina.fastq',
            'longreads_as_illumina.fastq',
            'longreads_as_sanger.fastq',
            'longreads_original_sanger.fastq',
            'misc_dna_as_illumina.fastq',
            'misc_dna_as_sanger.fastq',
            'misc_dna_original_sanger.fastq',
            'misc_rna_as_illumina.fastq',
            'misc_rna_as_sanger.fastq',
            'misc_rna_original_sanger.fastq',
            'sanger_full_range_as_illumina.fastq',
            'sanger_full_range_as_sanger.fastq',
            'sanger_full_range_original_sanger.fastq',
            'solexa_full_range_original_solexa.fastq',
            'wrapping_as_illumina.fastq',
            'wrapping_as_sanger.fastq',
            'wrapping_original_sanger.fastq'
        ]]

        self.negatives = [get_data_path(e) for e in [
            'empty',
            'whitespace_only',
            'fastq_multi_blank_start_of_file',
            'fastq_multi_ws_lines_start_of_file',
            'fastq_invalid_blank_after_header',
            'fastq_invalid_blank_after_seq',
            'fastq_invalid_blank_after_plus',
            'fastq_invalid_blank_within_seq',
            'fastq_invalid_blank_within_qual',
            'fastq_invalid_ws_line_after_header',
            'fastq_invalid_ws_line_after_seq',
            'fastq_invalid_ws_line_after_plus',
            'fastq_invalid_ws_line_within_seq',
            'fastq_invalid_ws_line_within_qual',
            'fastq_invalid_missing_header',
            'fastq_invalid_missing_seq_data',
            'error_diff_ids.fastq',
            'error_double_qual.fastq',
            'error_double_seq.fastq',
            'error_long_qual.fastq',
            'error_no_qual.fastq',
            'error_qual_del.fastq',
            'error_qual_escape.fastq',
            'error_qual_null.fastq',
            'error_qual_space.fastq',
            'error_qual_tab.fastq',
            'error_qual_unit_sep.fastq',
            'error_qual_vtab.fastq',
            'error_short_qual.fastq',
            'error_spaces.fastq',
            'error_tabs.fastq',
            'error_trunc_at_seq.fastq',
            'error_trunc_at_plus.fastq',
            'error_trunc_at_qual.fastq',
            'error_trunc_in_title.fastq',
            'error_trunc_in_seq.fastq',
            'error_trunc_in_plus.fastq',
            'error_trunc_in_qual.fastq',
        ]]

    def test_positives(self):
        for fp in self.positives:
            self.assertEqual(_fastq_sniffer(fp), (True, {}))

    def test_negatives(self):
        for fp in self.negatives:
            self.assertEqual(_fastq_sniffer(fp), (False, {}))


class TestReaders(unittest.TestCase):
    def setUp(self):
        self.valid_configurations = [
            ([get_data_path('empty'),
              get_data_path('whitespace_only')],
             [{},
              {'variant': 'illumina1.8'},
              {'phred_offset': 33, 'constructor': DNA}],
             []),

            ([get_data_path('fastq_single_seq_illumina1.3')], [
                {'variant': 'illumina1.3'},
                {'phred_offset': 64},
                {'variant': 'illumina1.3', 'constructor': Protein},
            ], [
                ('', 'bar\t baz', 'ACGT', [33, 34, 35, 36])
            ]),

            ([get_data_path('fastq_multi_seq_sanger'),
              get_data_path('fastq_whitespace_only_lines'),
              get_data_path('fastq_blank_lines'),
              get_data_path('fastq_multi_blank_between_records'),
              get_data_path('fastq_multi_ws_lines_between_records'),
              get_data_path('fastq_multi_blank_end_of_file'),
              get_data_path('fastq_multi_ws_lines_end_of_file'),
              get_data_path('fastq_multi_blank_start_of_file'),
              get_data_path('fastq_multi_ws_lines_start_of_file'),
              get_data_path('fastq_multi_whitespace_stripping')], [
                {'variant': 'sanger'},
                {'phred_offset': 33, 'seq_num': 2},
                {'variant': 'sanger', 'constructor': RNA,
                 'seq_num': 3},
            ], [
                ('foo', 'bar baz', 'AACCGG',
                 [16, 17, 18, 19, 20, 21]),
                ('bar', 'baz foo', 'TTGGCC',
                 [23, 22, 21, 20, 19, 18]),
                ('baz', 'foo bar', 'GATTTC',
                 [20, 21, 22, 23, 24, 18])
            ]),


        ]

        self.invalid_files = [(get_data_path(e[0]), e[1], e[2]) for e in [
            ('fastq_invalid_blank_after_header', FASTQFormatError,
             'blank or whitespace-only line.*after header.*in FASTQ'),

            ('fastq_invalid_blank_after_seq', FASTQFormatError,
             "blank or whitespace-only line.*before '\+' in FASTQ"),

            ('fastq_invalid_blank_after_plus', FASTQFormatError,
             "blank or whitespace-only line.*after '\+'.*in FASTQ"),

            ('fastq_invalid_blank_within_seq', FASTQFormatError,
             'blank or whitespace-only line.*within sequence.*FASTQ'),

            ('fastq_invalid_blank_within_qual', FASTQFormatError,
             "blank or whitespace-only line.*within quality scores.*in FASTQ"),

            ('fastq_invalid_ws_line_after_header', FASTQFormatError,
             'blank or whitespace-only line.*after header.*in FASTQ'),

            ('fastq_invalid_ws_line_after_seq', FASTQFormatError,
             "blank or whitespace-only line.*before '\+' in FASTQ"),

            ('fastq_invalid_ws_line_after_plus', FASTQFormatError,
             "blank or whitespace-only line.*after '\+'.*in FASTQ"),

            ('fastq_invalid_ws_line_within_seq', FASTQFormatError,
             'blank or whitespace-only line.*within sequence.*FASTQ'),

            ('fastq_invalid_ws_line_within_qual', FASTQFormatError,
             "blank or whitespace-only line.*within quality scores.*in FASTQ"),

            ('fastq_invalid_missing_header', FASTQFormatError,
             "sequence.*header.*start of file: 'seq1 desc1'"),

            ('fastq_invalid_missing_seq_data', FASTQFormatError,
             'without sequence data'),

            ('error_diff_ids.fastq', FASTQFormatError,
             "header lines do not match: "
             "'SLXA-B3_649_FC8437_R1_1_1_850_123' != "
             "'SLXA-B3_649_FC8437_R1_1_1_850_124'"),

            ('error_double_qual.fastq', FASTQFormatError,
             "Extra quality.*'\+SLXA-B3_649_FC8437_R1_1_1_850_123'"),

            ('error_double_seq.fastq', FASTQFormatError,
             'FASTQ record that is missing a quality \(\+\) header line'),

            ('error_long_qual.fastq', FASTQFormatError, "Extra quality.*'Y'"),

            ('error_no_qual.fastq', FASTQFormatError,
             "blank or whitespace-only line.*after '\+'.*in FASTQ"),

            ('error_qual_del.fastq', ValueError,
             'Decoded Phred score.*out of range'),

            ('error_qual_escape.fastq', ValueError,
             'Decoded Phred score.*out of range'),

            ('error_qual_null.fastq', ValueError,
             'Decoded Phred score.*out of range'),

            ('error_qual_space.fastq', ValueError,
             'Decoded Phred score.*out of range'),

            ('error_qual_tab.fastq', ValueError,
             'Decoded Phred score.*out of range'),

            ('error_qual_unit_sep.fastq', ValueError,
             'Decoded Phred score.*out of range'),

            ('error_qual_vtab.fastq', ValueError,
             'Decoded Phred score.*out of range'),

            ('error_short_qual.fastq', FASTQFormatError,
             "Extra quality.*'SLXA-B3_649_FC8437_R1_1_1_362_549'"),

            ('error_spaces.fastq', FASTQFormatError,
             "whitespace.*sequence data: 'GATGTGCAA TACCTTTGTA GAGGAA'"),

            ('error_tabs.fastq', FASTQFormatError,
             r"whitespace.*sequence data: 'GATGTGCAA\\tTACCTTTGTA\\tGAGGAA'"),

            ('error_trunc_at_seq.fastq', FASTQFormatError,
             'incomplete/truncated.*FASTQ'),

            ('error_trunc_at_plus.fastq', FASTQFormatError,
             'incomplete/truncated.*FASTQ'),

            ('error_trunc_at_qual.fastq', FASTQFormatError,
             'incomplete/truncated.*end of file'),

            ('error_trunc_in_title.fastq', FASTQFormatError,
             'incomplete/truncated.*end of file'),

            ('error_trunc_in_seq.fastq', FASTQFormatError,
             'incomplete/truncated.*end of file'),

            ('error_trunc_in_plus.fastq', FASTQFormatError,
             "header lines do not match: "
             "'SLXA-B3_649_FC8437_R1_1_1_183_714' != 'SLXA-B3_649_FC'"),

            ('error_trunc_in_qual.fastq', FASTQFormatError,
             'incomplete/truncated.*end of file')
        ]]

    def test_fastq_to_generator_valid_files(self):
<<<<<<< HEAD
        for valid, kwargs, components in self.valid_files:
            for kwarg in kwargs:
                _drop_kwargs(kwarg, 'seq_num')
                constructor = kwarg.get('constructor', Sequence)
                expected = [constructor(c[2], id=c[0], description=c[1],
                            quality=c[3]) for c in components]

                observed = list(_fastq_to_generator(valid, **kwarg))
                self.assertEqual(len(expected), len(observed))
                for o, e in zip(observed, expected):
                    self.assertTrue(o.equals(e))
=======
        for valid_files, kwargs, components in self.valid_configurations:
            for valid in valid_files:
                for kwarg in kwargs:
                    _drop_kwargs(kwarg, 'seq_num')
                    constructor = kwarg.get('constructor', BiologicalSequence)
                    expected = [constructor(c[2], id=c[0], description=c[1],
                                quality=c[3]) for c in components]

                    observed = list(_fastq_to_generator(valid, **kwarg))
                    self.assertEqual(len(expected), len(observed))
                    for o, e in zip(observed, expected):
                        self.assertTrue(o.equals(e))
>>>>>>> 17ccb6f4

    def test_fastq_to_generator_invalid_files_all_variants(self):
        # files that should be invalid for all variants, as well as custom
        # phred offsets
        for fp, error_type, error_msg_regex in self.invalid_files:
            for variant in 'sanger', 'illumina1.3', 'illumina1.8':
                with self.assertRaisesRegexp(error_type, error_msg_regex):
                    list(_fastq_to_generator(fp, variant=variant))

            for offset in 33, 64, 40, 77:
                with self.assertRaisesRegexp(error_type, error_msg_regex):
                    list(_fastq_to_generator(fp, phred_offset=offset))

    def test_fastq_to_generator_invalid_files_illumina(self):
        # files that should be invalid for illumina1.3 and illumina1.8 variants
        fps = [get_data_path(fp) for fp in
               ['sanger_full_range_original_sanger.fastq',
               'solexa_full_range_original_solexa.fastq']]

        for fp in fps:
            with self.assertRaisesRegexp(ValueError, 'out of range \[0, 62\]'):
                list(_fastq_to_generator(fp, variant='illumina1.3'))
            with self.assertRaisesRegexp(ValueError, 'out of range \[0, 62\]'):
                list(_fastq_to_generator(fp, variant='illumina1.8'))

    def test_fastq_to_generator_solexa(self):
        # solexa support isn't implemented yet. should raise error even with
        # valid solexa file
        with self.assertRaises(NotImplementedError):
            list(_fastq_to_generator(
                get_data_path('solexa_full_range_original_solexa.fastq'),
                variant='solexa'))

    def test_fastq_to_sequence(self):
<<<<<<< HEAD
        for constructor in [Sequence,
                            DNA, RNA, Protein]:
            for valid, kwargs, components in self.valid_files:
                # skip empty file case since we cannot read a specific sequence
                # from an empty file
                if len(components) == 0:
                    continue
=======
        for constructor in [BiologicalSequence, NucleotideSequence,
                            DNASequence, RNASequence, ProteinSequence]:
            for valid_files, kwargs, components in self.valid_configurations:
                for valid in valid_files:
                    # skip empty file case since we cannot read a specific
                    # sequencefrom an empty file
                    if len(components) == 0:
                        continue
>>>>>>> 17ccb6f4

                    for kwarg in kwargs:
                        _drop_kwargs(kwarg, 'constructor')

                        seq_num = kwarg.get('seq_num', 1)
                        c = components[seq_num - 1]
                        expected = constructor(c[2], id=c[0],
                                               description=c[1], quality=c[3])

                        observed = read(valid, into=constructor,
                                        format='fastq', verify=False, **kwarg)
                        self.assertTrue(observed.equals(expected))

    def test_fastq_to_sequence_collection(self):
<<<<<<< HEAD
        for valid, kwargs, components in self.valid_files:
            for kwarg in kwargs:
                _drop_kwargs(kwarg, 'seq_num')
                constructor = kwarg.get('constructor', Sequence)
                expected = SequenceCollection(
                    [constructor(c[2], id=c[0], description=c[1], quality=c[3])
                     for c in components])

                observed = _fastq_to_sequence_collection(valid, **kwarg)
                # TODO remove when #656 is resolved
                self.assertEqual(observed, expected)
                for o, e in zip(observed, expected):
                    self.assertTrue(o.equals(e))

    def test_fastq_to_alignment(self):
        for valid, kwargs, components in self.valid_files:
            for kwarg in kwargs:
                _drop_kwargs(kwarg, 'seq_num')
                constructor = kwarg.get('constructor', Sequence)
                expected = Alignment(
                    [constructor(c[2], id=c[0], description=c[1], quality=c[3])
                     for c in components])

                observed = _fastq_to_alignment(valid, **kwarg)
                # TODO remove when #656 is resolved
                self.assertEqual(observed, expected)
                for o, e in zip(observed, expected):
                    self.assertTrue(o.equals(e))
=======
        for valid_files, kwargs, components in self.valid_configurations:
            for valid in valid_files:
                for kwarg in kwargs:
                    _drop_kwargs(kwarg, 'seq_num')
                    constructor = kwarg.get('constructor', BiologicalSequence)
                    expected = SequenceCollection(
                        [constructor(c[2], id=c[0], description=c[1],
                                     quality=c[3])
                         for c in components])

                    observed = _fastq_to_sequence_collection(valid, **kwarg)
                    # TODO remove when #656 is resolved
                    self.assertEqual(observed, expected)
                    for o, e in zip(observed, expected):
                        self.assertTrue(o.equals(e))

    def test_fastq_to_alignment(self):
        for valid_files, kwargs, components in self.valid_configurations:
            for valid in valid_files:
                for kwarg in kwargs:
                    _drop_kwargs(kwarg, 'seq_num')
                    constructor = kwarg.get('constructor', BiologicalSequence)
                    expected = Alignment(
                        [constructor(c[2], id=c[0], description=c[1],
                                     quality=c[3])
                         for c in components])

                    observed = _fastq_to_alignment(valid, **kwarg)
                    # TODO remove when #656 is resolved
                    self.assertEqual(observed, expected)
                    for o, e in zip(observed, expected):
                        self.assertTrue(o.equals(e))
>>>>>>> 17ccb6f4


class TestWriters(unittest.TestCase):
    def setUp(self):
        self.valid_files = [
            ([
                ('f o  o', 'bar\n\nbaz', 'AACCGG',
                 [16, 17, 18, 19, 20, 21]),
                ('bar', 'baz foo', 'TTGGCC',
                 [23, 22, 21, 20, 19, 18]),
                ('ba\n\t\tz', 'foo bar', 'GATTTC',
                 [20, 21, 22, 23, 24, 18])
            ], [
                ({'variant': 'sanger'},
                 get_data_path('fastq_writer_sanger_defaults')),
                ({'phred_offset': 33},
                 get_data_path('fastq_writer_sanger_defaults')),
                ({'variant': 'illumina1.8'},
                 get_data_path('fastq_writer_sanger_defaults')),
                ({'variant': 'illumina1.3'},
                 get_data_path('fastq_writer_illumina1.3_defaults')),
                ({'variant': 'sanger', 'id_whitespace_replacement': '%',
                  'description_newline_replacement': '^'},
                 get_data_path('fastq_writer_sanger_non_defaults'))
            ]),
        ]

    def test_generator_to_fastq_kwargs_passed(self):
        for components, kwargs_expected_fp in self.valid_files:
            for kwargs, expected_fp in kwargs_expected_fp:
                def gen():
                    for c in components:
                        yield Sequence(
                            c[2], id=c[0], description=c[1], quality=c[3])

                fh = StringIO()
                _generator_to_fastq(gen(), fh, **kwargs)
                observed = fh.getvalue()
                fh.close()

                with open(expected_fp, 'U') as f:
                    expected = f.read()

                self.assertEqual(observed, expected)

    def test_sequence_to_fastq_kwargs_passed(self):
        for constructor in [Sequence,
                            DNA, RNA, Protein]:
            for components, kwargs_expected_fp in self.valid_files:
                for kwargs, expected_fp in kwargs_expected_fp:
                    fh = StringIO()
                    for c in components:
                        obj = constructor(c[2], id=c[0], description=c[1],
                                          quality=c[3])
                        write(obj, into=fh, format='fastq', **kwargs)

                    observed = fh.getvalue()
                    fh.close()

                    with open(expected_fp, 'U') as f:
                        expected = f.read()

                    self.assertEqual(observed, expected)

    def test_sequence_collection_to_fastq_kwargs_passed(self):
        for components, kwargs_expected_fp in self.valid_files:
            for kwargs, expected_fp in kwargs_expected_fp:
                obj = SequenceCollection([
                    DNA(c[2], id=c[0], description=c[1],
                                       quality=c[3]) for c in components])

                fh = StringIO()
                _sequence_collection_to_fastq(obj, fh, **kwargs)
                observed = fh.getvalue()
                fh.close()

                with open(expected_fp, 'U') as f:
                    expected = f.read()

                self.assertEqual(observed, expected)

    def test_alignment_to_fastq_kwargs_passed(self):
        for components, kwargs_expected_fp in self.valid_files:
            for kwargs, expected_fp in kwargs_expected_fp:
                obj = Alignment([
                    Protein(c[2], id=c[0], description=c[1],
                                    quality=c[3]) for c in components])

                fh = StringIO()
                _alignment_to_fastq(obj, fh, **kwargs)
                observed = fh.getvalue()
                fh.close()

                with open(expected_fp, 'U') as f:
                    expected = f.read()

                self.assertEqual(observed, expected)

    def test_generator_to_fastq_no_qual(self):
        def gen():
            yield Sequence('ACGT', id='foo', description='bar',
                                     quality=range(4))
            yield Sequence('ACG', id='foo', description='bar')

        with self.assertRaisesRegexp(ValueError, '2nd.*quality scores'):
            _generator_to_fastq(gen(), StringIO(), variant='illumina1.8')


class TestConversions(unittest.TestCase):
    def setUp(self):
        self.conversions = [
            (get_data_path('empty'),
             get_data_path('empty'), [
                 ({'variant': 'sanger'}, {'phred_offset': 42}),
            ]),

            (get_data_path('longreads_original_sanger.fastq'),
             get_data_path('longreads_as_sanger.fastq'), [
                 ({'variant': 'sanger'}, {'variant': 'sanger'}),
                 ({'phred_offset': 33}, {'variant': 'sanger'}),
                 ({'variant': 'sanger'}, {'phred_offset': 33})
            ]),
            (get_data_path('longreads_original_sanger.fastq'),
             get_data_path('longreads_as_illumina.fastq'), [
                 ({'variant': 'sanger'}, {'variant': 'illumina1.3'}),
                 ({'phred_offset': 33}, {'variant': 'illumina1.3'}),
                 ({'variant': 'sanger'}, {'phred_offset': 64})
            ]),

            (get_data_path('wrapping_original_sanger.fastq'),
             get_data_path('wrapping_as_sanger.fastq'), [
                 ({'variant': 'sanger'}, {'variant': 'sanger'}),
                 ({'phred_offset': 33}, {'variant': 'sanger'}),
                 ({'variant': 'sanger'}, {'phred_offset': 33})
            ]),
            (get_data_path('wrapping_original_sanger.fastq'),
             get_data_path('wrapping_as_illumina.fastq'), [
                 ({'variant': 'sanger'}, {'variant': 'illumina1.3'}),
                 ({'phred_offset': 33}, {'variant': 'illumina1.3'}),
                 ({'variant': 'sanger'}, {'phred_offset': 64})
            ]),

            (get_data_path('sanger_full_range_original_sanger.fastq'),
             get_data_path('sanger_full_range_as_sanger.fastq'), [
                 ({'variant': 'sanger'}, {'variant': 'sanger'}),
                 ({'phred_offset': 33}, {'variant': 'sanger'}),
                 ({'variant': 'sanger'}, {'phred_offset': 33})
            ]),
            (get_data_path('sanger_full_range_original_sanger.fastq'),
             get_data_path('sanger_full_range_as_illumina.fastq'), [
                 ({'variant': 'sanger'}, {'variant': 'illumina1.3'}),
                 ({'phred_offset': 33}, {'variant': 'illumina1.3'}),
                 ({'variant': 'sanger'}, {'phred_offset': 64})
            ]),

            (get_data_path('illumina_full_range_original_illumina.fastq'),
             get_data_path('illumina_full_range_as_illumina.fastq'), [
                 ({'variant': 'illumina1.3'}, {'variant': 'illumina1.3'}),
                 ({'phred_offset': 64}, {'variant': 'illumina1.3'}),
                 ({'variant': 'illumina1.3'}, {'phred_offset': 64})
            ]),
            (get_data_path('illumina_full_range_original_illumina.fastq'),
             get_data_path('illumina_full_range_as_sanger.fastq'), [
                 ({'variant': 'illumina1.3'}, {'variant': 'sanger'}),
                 ({'phred_offset': 64}, {'variant': 'sanger'}),
                 ({'variant': 'illumina1.3'}, {'phred_offset': 33})
            ]),

            (get_data_path('misc_dna_original_sanger.fastq'),
             get_data_path('misc_dna_as_sanger.fastq'), [
                 ({'variant': 'sanger'}, {'variant': 'sanger'}),
                 ({'phred_offset': 33}, {'variant': 'sanger'}),
                 ({'variant': 'sanger'}, {'phred_offset': 33})
            ]),
            (get_data_path('misc_dna_original_sanger.fastq'),
             get_data_path('misc_dna_as_illumina.fastq'), [
                 ({'variant': 'sanger'}, {'variant': 'illumina1.3'}),
                 ({'phred_offset': 33}, {'variant': 'illumina1.3'}),
                 ({'variant': 'sanger'}, {'phred_offset': 64})
            ]),

            (get_data_path('misc_rna_original_sanger.fastq'),
             get_data_path('misc_rna_as_sanger.fastq'), [
                 ({'variant': 'sanger'}, {'variant': 'sanger'}),
                 ({'phred_offset': 33}, {'variant': 'sanger'}),
                 ({'variant': 'sanger'}, {'phred_offset': 33})
            ]),
            (get_data_path('misc_rna_original_sanger.fastq'),
             get_data_path('misc_rna_as_illumina.fastq'), [
                 ({'variant': 'sanger'}, {'variant': 'illumina1.3'}),
                 ({'phred_offset': 33}, {'variant': 'illumina1.3'}),
                 ({'variant': 'sanger'}, {'phred_offset': 64})
            ]),

            (get_data_path('fastq_wrapping_original_sanger_no_description'),
             get_data_path('fastq_wrapping_as_sanger_no_description'), [
                 ({'variant': 'sanger'}, {'variant': 'sanger'}),
                 ({'phred_offset': 33}, {'variant': 'sanger'}),
                 ({'variant': 'sanger'}, {'phred_offset': 33})
            ]),
            (get_data_path('fastq_wrapping_original_sanger_no_description'),
             get_data_path('fastq_wrapping_as_illumina_no_description'), [
                 ({'variant': 'sanger'}, {'variant': 'illumina1.3'}),
                 ({'phred_offset': 33}, {'variant': 'illumina1.3'}),
                 ({'variant': 'sanger'}, {'phred_offset': 64})
            ]),
        ]

    def test_conversion(self):
        for from_fp, to_fp, kwargs in self.conversions:
            for from_kwargs, to_kwargs in kwargs:
                read_gen = _fastq_to_generator(from_fp, **from_kwargs)
                fh = StringIO()

                # will issue warning when truncating quality scores
                with warnings.catch_warnings(record=True):
                    warnings.simplefilter("ignore")
                    _generator_to_fastq(read_gen, fh, **to_kwargs)

                obs = fh.getvalue()
                fh.close()

                with open(to_fp, 'U') as fh:
                    exp = fh.read()
                self.assertEqual(obs, exp)


if __name__ == '__main__':
    unittest.main()<|MERGE_RESOLUTION|>--- conflicted
+++ resolved
@@ -287,24 +287,11 @@
         ]]
 
     def test_fastq_to_generator_valid_files(self):
-<<<<<<< HEAD
-        for valid, kwargs, components in self.valid_files:
-            for kwarg in kwargs:
-                _drop_kwargs(kwarg, 'seq_num')
-                constructor = kwarg.get('constructor', Sequence)
-                expected = [constructor(c[2], id=c[0], description=c[1],
-                            quality=c[3]) for c in components]
-
-                observed = list(_fastq_to_generator(valid, **kwarg))
-                self.assertEqual(len(expected), len(observed))
-                for o, e in zip(observed, expected):
-                    self.assertTrue(o.equals(e))
-=======
         for valid_files, kwargs, components in self.valid_configurations:
             for valid in valid_files:
                 for kwarg in kwargs:
                     _drop_kwargs(kwarg, 'seq_num')
-                    constructor = kwarg.get('constructor', BiologicalSequence)
+                    constructor = kwarg.get('constructor', Sequence)
                     expected = [constructor(c[2], id=c[0], description=c[1],
                                 quality=c[3]) for c in components]
 
@@ -312,7 +299,6 @@
                     self.assertEqual(len(expected), len(observed))
                     for o, e in zip(observed, expected):
                         self.assertTrue(o.equals(e))
->>>>>>> 17ccb6f4
 
     def test_fastq_to_generator_invalid_files_all_variants(self):
         # files that should be invalid for all variants, as well as custom
@@ -347,24 +333,13 @@
                 variant='solexa'))
 
     def test_fastq_to_sequence(self):
-<<<<<<< HEAD
-        for constructor in [Sequence,
-                            DNA, RNA, Protein]:
-            for valid, kwargs, components in self.valid_files:
-                # skip empty file case since we cannot read a specific sequence
-                # from an empty file
-                if len(components) == 0:
-                    continue
-=======
-        for constructor in [BiologicalSequence, NucleotideSequence,
-                            DNASequence, RNASequence, ProteinSequence]:
+        for constructor in [Sequence, DNA, RNA, Protein]:
             for valid_files, kwargs, components in self.valid_configurations:
                 for valid in valid_files:
                     # skip empty file case since we cannot read a specific
                     # sequencefrom an empty file
                     if len(components) == 0:
                         continue
->>>>>>> 17ccb6f4
 
                     for kwarg in kwargs:
                         _drop_kwargs(kwarg, 'constructor')
@@ -379,41 +354,11 @@
                         self.assertTrue(observed.equals(expected))
 
     def test_fastq_to_sequence_collection(self):
-<<<<<<< HEAD
-        for valid, kwargs, components in self.valid_files:
-            for kwarg in kwargs:
-                _drop_kwargs(kwarg, 'seq_num')
-                constructor = kwarg.get('constructor', Sequence)
-                expected = SequenceCollection(
-                    [constructor(c[2], id=c[0], description=c[1], quality=c[3])
-                     for c in components])
-
-                observed = _fastq_to_sequence_collection(valid, **kwarg)
-                # TODO remove when #656 is resolved
-                self.assertEqual(observed, expected)
-                for o, e in zip(observed, expected):
-                    self.assertTrue(o.equals(e))
-
-    def test_fastq_to_alignment(self):
-        for valid, kwargs, components in self.valid_files:
-            for kwarg in kwargs:
-                _drop_kwargs(kwarg, 'seq_num')
-                constructor = kwarg.get('constructor', Sequence)
-                expected = Alignment(
-                    [constructor(c[2], id=c[0], description=c[1], quality=c[3])
-                     for c in components])
-
-                observed = _fastq_to_alignment(valid, **kwarg)
-                # TODO remove when #656 is resolved
-                self.assertEqual(observed, expected)
-                for o, e in zip(observed, expected):
-                    self.assertTrue(o.equals(e))
-=======
         for valid_files, kwargs, components in self.valid_configurations:
             for valid in valid_files:
                 for kwarg in kwargs:
                     _drop_kwargs(kwarg, 'seq_num')
-                    constructor = kwarg.get('constructor', BiologicalSequence)
+                    constructor = kwarg.get('constructor', Sequence)
                     expected = SequenceCollection(
                         [constructor(c[2], id=c[0], description=c[1],
                                      quality=c[3])
@@ -430,7 +375,7 @@
             for valid in valid_files:
                 for kwarg in kwargs:
                     _drop_kwargs(kwarg, 'seq_num')
-                    constructor = kwarg.get('constructor', BiologicalSequence)
+                    constructor = kwarg.get('constructor', Sequence)
                     expected = Alignment(
                         [constructor(c[2], id=c[0], description=c[1],
                                      quality=c[3])
@@ -441,7 +386,6 @@
                     self.assertEqual(observed, expected)
                     for o, e in zip(observed, expected):
                         self.assertTrue(o.equals(e))
->>>>>>> 17ccb6f4
 
 
 class TestWriters(unittest.TestCase):
