--- conflicted
+++ resolved
@@ -17,6 +17,7 @@
 from skbio.util._decorator import experimental
 
 
+@experimental(as_of="0.4.0")
 def ca(X, scaling=1):
     r"""Compute correspondence analysis, a multivariate statistical
     technique for ordination.
@@ -101,7 +102,6 @@
             "Scaling {0} not implemented.".format(scaling))
 
     short_method_name = 'CA'
-<<<<<<< HEAD
     long_method_name = 'Correspondance Analysis'
 
     # we deconstruct the dataframe to avoid duplicating the data and be able
@@ -188,140 +188,4 @@
     features = pd.DataFrame(features_scores, column_ids, feature_columns)
 
     return OrdinationResults(short_method_name, long_method_name, eigvals,
-                             samples=samples, features=features)
-=======
-    long_method_name = 'Canonical Analysis'
-
-    @experimental(as_of="0.4.0")
-    def __init__(self, X, row_ids, column_ids):
-        self.X = np.asarray(X, dtype=np.float64)
-        self._ca()
-        self.row_ids = row_ids
-        self.column_ids = column_ids
-
-    def _ca(self):
-        X = self.X
-        r, c = X.shape
-
-        if X.min() < 0:
-            raise ValueError("Input matrix elements must be non-negative.")
-
-        # Step 1 (similar to Pearson chi-square statistic)
-        grand_total = X.sum()
-        Q = X / grand_total
-
-        column_marginals = Q.sum(axis=0)
-        row_marginals = Q.sum(axis=1)
-        # Let's store them since they're needed to compute scores
-        self.column_marginals = column_marginals
-        self.row_marginals = row_marginals
-
-        # Formula 9.32 in Lagrange & Lagrange (1998). Notice that it's
-        # an scaled version of the contribution of each cell towards
-        # Pearson chi-square statistic.
-        expected = np.outer(row_marginals, column_marginals)
-        Q_bar = (Q - expected) / np.sqrt(expected)  # Eq. 9.32
-
-        # Step 2 (Singular Value Decomposition)
-        U_hat, W, Ut = np.linalg.svd(Q_bar, full_matrices=False)
-        # Due to the centering, there are at most min(r, c) - 1 non-zero
-        # eigenvalues (which are all positive)
-        rank = svd_rank(Q_bar.shape, W)
-        assert rank <= min(r, c) - 1
-        self.U_hat = U_hat[:, :rank]
-        self.W = W[:rank]
-        self.U = Ut[:rank].T
-
-    @experimental(as_of="0.4.0")
-    def scores(self, scaling):
-        r"""Compute site and species scores for different scalings.
-
-        Parameters
-        ----------
-        scaling : int
-
-            For a more detailed explanation of the interpretation, check
-            Legendre & Legendre 1998, section 9.4.3. The notes that
-            follow are quick recommendations.
-
-            Scaling type 1 maintains :math:`\chi^2` distances between
-            rows (sites): in the transformed space, the euclidean
-            distances between rows are equal to the :math:`\chi^2`
-            distances between rows in the original space. It should be
-            used when studying the ordination of sites. Rows (sites)
-            that are near a column (species) have high contributions
-            from it.
-
-            Scaling type 2 preserves :math:`\chi^2` distances between
-            columns (species), so euclidean distance between columns
-            after transformation is equal to :math:`\chi^2` distance
-            between columns in the original space. It is best used
-            when we are interested in the ordination of species. A
-            column (species) that is next to a row (site) means that
-            it is more abundant there.
-
-            Other types of scalings are currently not implemented, as
-            they're less used by ecologists (Legendre & Legendre 1998,
-            p. 456).
-
-            In general, species appearing far from the center of the
-            biplot and far from its edges will probably exhibit better
-            relationships than species either in the center (may be
-            multimodal species, not related to the shown ordination
-            axes...) or the edges (sparse species...).
-
-        Returns
-        -------
-        OrdinationResults
-            Object that stores the computed eigenvalues, the
-            proportion explained by each of them (per unit),
-            transformed coordinates, etc.
-
-        See Also
-        --------
-        OrdinationResults
-        """
-
-        if scaling not in {1, 2}:
-            raise NotImplementedError(
-                "Scaling {0} not implemented.".format(scaling))
-        # Both scalings are a bit intertwined, so we'll compute both and
-        # then choose
-        V = self.column_marginals[:, None]**-0.5 * self.U
-        V_hat = self.row_marginals[:, None]**-0.5 * self.U_hat
-        F = V_hat * self.W
-        # According to Formula 9.43, this should hold
-        # assert np.allclose(F, (row_marginals**-1)[:, None] * Q.dot(V))
-        # but it doesn't (notice that W**2==Lambda):
-        # (9.43a) F = V_hat W = D(p_i+)^{-1/2} U_hat W
-        #           = D(p_i+)^{-1/2} Q_bar U W^{-1} W  (substituting 9.38)
-        #           = D(p_i+)^{-1/2} Q_bar U
-        # (9.43b) F = D(p_i+)^{-1} Q V
-        #           = D(p_i+)^{-1} Q D(p_+j)^{-1/2} U  (substituting 9.41)
-        #           = D(p_i+)^{-1/2} D(p_i+)^{-1/2} Q D(p_+j)^{-1/2} U
-        #           = D(p_i+)^{-1/2} Q_tilde U         (using 9.40)
-        # It holds if we replace Q in 9.43b with Q after centering, ie
-        # assert np.allclose(
-        #    F,
-        #    (row_marginals**-1)[:, None] * (Q - expected).dot(V))
-        # Comparing results with vegan and the examples in the book, 9.43a
-        # is the right one. The same issue happens in 9.44, where also
-        # 9.44a is the one that matches vegan's output.
-        # (9.44a) F_hat = V W = D(p_+j)^{-1/2} U W
-        #               = D(p_+j)^{-1/2} Q_bar' U_hat W^{-1} W (using 9.39)
-        #               = D(p_+j)^{-1/2} Q_bar' U_hat
-        # (9.44b) F_hat = D(p_+j)^{-1} Q' V_hat
-        #               = D(p_+j)^{-1/2} Q_tilde' U_hat (using 9.40 and 9.42)
-        F_hat = V * self.W
-
-        # Eigenvalues
-        eigvals = self.W**2
-
-        # Species scores
-        species_scores = [V, F_hat][scaling - 1]
-        # Site scores (weighted averages of species scores)
-        site_scores = [F, V_hat][scaling - 1]
-        return OrdinationResults(eigvals=eigvals, species=species_scores,
-                                 site=site_scores, site_ids=self.row_ids,
-                                 species_ids=self.column_ids)
->>>>>>> 4635ee48
+                             samples=samples, features=features)