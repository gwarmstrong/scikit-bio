#!/usr/bin/env python

# ----------------------------------------------------------------------------
# Copyright (c) 2013--, scikit-bio development team.
#
# Distributed under the terms of the Modified BSD License.
#
# The full license is in the file COPYING.txt, distributed with this software.
# ----------------------------------------------------------------------------

__version__ = '0.0.0-dev'

import os
from setuptools import find_packages, setup
from distutils.command.build_py import build_py

classes = """
    Development Status :: 1 - Planning
    License :: OSI Approved :: BSD License
    Topic :: Software Development :: Libraries
    Topic :: Scientific/Engineering
    Topic :: Scientific/Engineering :: Bio-Informatics
    Programming Language :: Python
    Programming Language :: Python :: 2.7
    Operating System :: Unix
    Operating System :: POSIX
    Operating System :: MacOS :: MacOS X
"""
classifiers = [s.strip() for s in classes.split('\n') if s]

long_description = """The scikit-bio project"""

# If readthedocs.org is building the project, we're not able to build the
# required numpy/scipy versions on their machines (nor do we want to, as that
# would take a long time). To build the docs, we don't need the latest versions
# of these dependencies anyways, so we use whatever is in their system's
# site-packages to make scikit-bio importable. See doc/rtd-requirements.txt for
# dependencies that RTD must install in order to build our docs.
#
# Code to check whether RTD is building our project is taken from
# http://read-the-docs.readthedocs.org/en/latest/faq.html
on_rtd = os.environ.get('READTHEDOCS', None) == 'True'
if on_rtd:
    install_requires = []
else:
    install_requires = ['numpy >= 1.7', 'matplotlib >= 1.1.0',
                        'scipy >= 0.13.0']

setup(name='scikit-bio',
      cmdclass={'build_py': build_py},
      version=__version__,
      license='BSD',
      description='scikit-bio',
      long_description=long_description,
      author="scikit-bio development team",
      author_email="gregcaporaso@gmail.com",
      maintainer="scikit-bio development team",
      maintainer_email="gregcaporaso@gmail.com",
      url='https://github.com/biocore/scikit-bio',
      packages=find_packages(),
      install_requires=install_requires,
      extras_require={'test': ["nose >= 0.10.1", "pep8"],
                      'doc': ["Sphinx >= 1.2.2", "sphinx-bootstrap-theme"]},
      classifiers=classifiers,
<<<<<<< HEAD
      package_data={'skbio': ['core/tests/data/*.txt']}
      )
=======
      package_data={'skbio': ['maths/stats/ordination/test/data/*']})
>>>>>>> 3920754d
<|MERGE_RESOLUTION|>--- conflicted
+++ resolved
@@ -62,9 +62,6 @@
       extras_require={'test': ["nose >= 0.10.1", "pep8"],
                       'doc': ["Sphinx >= 1.2.2", "sphinx-bootstrap-theme"]},
       classifiers=classifiers,
-<<<<<<< HEAD
-      package_data={'skbio': ['core/tests/data/*.txt']}
-      )
-=======
-      package_data={'skbio': ['maths/stats/ordination/test/data/*']})
->>>>>>> 3920754d
+      package_data={'skbio': ['core/tests/data/*.txt',
+                              'maths/stats/ordination/test/data/*']
+                    })